--- conflicted
+++ resolved
@@ -40,12 +40,9 @@
         "postversion": "node scripts/update-version.js && git add index.ts && git commit --amend --no-edit"
     },
     "dependencies": {
-<<<<<<< HEAD
         "@modelcontextprotocol/sdk": "1.10.1",
         "mcp-evals": "^1.0.18",
-=======
         "@modelcontextprotocol/sdk": "1.15.0",
->>>>>>> d129447c
         "node-html-markdown": "^1.3.0"
     },
     "devDependencies": {
